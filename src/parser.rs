use std::ops;

use crate::error::*;
use crate::types::*;

use chumsky::{input::ValueInput, prelude::*, primitive};
<<<<<<< HEAD
// use rust_decimal_macros::dec;
=======
>>>>>>> ab9d71a8

macro_rules! merge_expected {
    ($err: ident ::<$I: ty>, $exp_tok: expr) => {{
        let found = $err
            .found()
            .map(|x| ::chumsky::util::MaybeRef::Val(x.to_owned()));
        let exp = $exp_tok.map(|x| Some(chumsky::util::MaybeRef::Val(x)));
        let span = $err.span().clone();
        ::chumsky::error::Error::<$I>::merge_expected_found($err, exp, found, span)
    }};
}

macro_rules! set_err_type {
    ($err: tt, $typ: expr) => {{
        $err.set_type($typ);
        $err
    }};
}

macro_rules! cast_enum {
    ($exp: expr => $cast: tt $body:block) => {{
        #[allow(unused_parens)]
        if let $cast = $exp {
            $body
        } else {
            unreachable!()
        }
    }};
}

macro_rules! parse {
    (num) => {
        select!(Token::Num(x) => NodeType::Num(x)).map_with_span(Node::new)
    };

    (unit) => {
        select!(Token::Unit(x) => NodeType::Unit(x)).map_with_span(Node::new)
    };

    (num * unit) => {
        parse!(num).then(parse!(unit)).map(|(x1, x2)| x1 * x2)
    };
}

impl<'a> Node<'a> {
    pub fn syntax_err<I>() -> Boxed<'a, 'a, I, Node<'a>, extra::Err<MorphError<'a>>>
    where
        I: ValueInput<'a, Token = Token<'a>, Span = SimpleSpan>,
    {
        primitive::select::<'_, _, I, &str, extra::Err<MorphError<'a>>>(|x, _| match x {
            Token::LexErr(err) => Some(err),
            _ => None,
        })
        .validate(|x, span, emit| {
            emit.emit(MorphError::custom(
                span,
                format!("unsupported character: {}", x),
                ErrorType::CouldNotLex,
            ))
        })
        .map_with_span(|_, span| Node::err(span))
        .boxed()
    }

    pub fn expression<I>(
        scope_parser: impl Parser<'a, I, Node<'a>, extra::Err<MorphError<'a>>> + 'a + Clone,
    ) -> Boxed<'a, 'a, I, Node<'a>, extra::Err<MorphError<'a>>>
    where
        I: ValueInput<'a, Token = Token<'a>, Span = SimpleSpan>,
    {
        let expr = recursive(|expr| {
            let def = just(Token::Def)
                .ignore_then(parse!(unit))
                .map_with_span(|x: Node, span: SimpleSpan| cast_enum!(x.typ => (NodeType::Unit(name)) {return Node::new(NodeType::Def(name), span)}))
                .map_err(|err: MorphError| merge_expected!(err::<I>, [Token::UNIT]));

            let atom = choice((
                expr.clone()
                    .delimited_by(just(Token::LParen), just(Token::RParen)),
                scope_parser.delimited_by(just(Token::LCurly), just(Token::RCurly)),
                parse!(num * unit),
                parse!(unit),
                parse!(num),
                def,
            ))
            .map_err(|err: MorphError| merge_expected!(err::<I>, [Token::NUM, Token::UNIT]));

            let pow = atom
                .clone()
                .then_ignore(just(Token::Pow))
                .then(atom.clone())
                .map(|(n1, n2)| Node::pow(n1, n2));

            let pow = choice((pow, atom.clone()));

            let unary = choice((
                just(Token::Sub).to(NodeType::UnrySub as fn(Box<Node<'a>>) -> NodeType<'a>),
                just(Token::Not).to(NodeType::UnryNot as fn(Box<Node<'a>>) -> NodeType<'a>),
            ))
            .map_with_span(|op, span| (op, span))
            .repeated()
<<<<<<< HEAD
            .foldr(pow, |(op, span), val| {
                let typ = op(val.into());
                Node::new(typ, span)
            })
            .boxed();
=======
            .foldr(pow.clone(), |(op, span), val| {
                    let typ = op(val.into());
                    Node::new(typ, span)
                })
            ;
>>>>>>> ab9d71a8

            let product = unary.clone().foldl(
                choice((
                    just(Token::Mul).to(Node::mul as fn(_, _) -> _),
                    just(Token::Div).to(Node::div as fn(_, _) -> _),
                ))
                .then(unary)
                .repeated(),
                |lhs, (op, rhs)| op(lhs, rhs),
            );

            let sum = product.clone().foldl(
                choice((
                    just(Token::Add).to(Node::add as fn(_, _) -> _),
                    just(Token::Sub).to(Node::sub as fn(_, _) -> _),
                ))
                .then(product)
                .repeated(),
                |lhs, (op, rhs)| op(lhs, rhs),
            );

            let assign = parse!(unit).foldl(
                choice((
                    just(Token::Assign).to(Node::assign as fn(&mut Node<'a>, Node<'a>)),
                    just(Token::AddAssign)
                        .to(ops::AddAssign::add_assign as fn(&mut Node<'a>, Node<'a>)),
                    just(Token::SubAssign)
                        .to(ops::SubAssign::sub_assign as fn(&mut Node<'a>, Node<'a>)),
                    just(Token::MulAssign)
                        .to(ops::MulAssign::mul_assign as fn(&mut Node<'a>, Node<'a>)),
                    just(Token::DivAssign)
                        .to(ops::DivAssign::div_assign as fn(&mut Node<'a>, Node<'a>)),
                ))
                .then(sum.clone())
                .repeated()
                .at_least(1),
                |mut lhs: Node, (op, rhs): (_, Node)| {
                    op(&mut lhs, rhs);
                    lhs
                },
            );

<<<<<<< HEAD
            choice((assign, sum))
=======
            let assign = choice((assign, sum));

            let logic = assign.clone().foldl(
                choice((
                    just(Token::Equal)
                        .to(NodeType::Equal as fn(Box<Node<'a>>, Box<Node<'a>>) -> NodeType<'a>),
                    just(Token::NeEqual)
                        .to(NodeType::NeEqual as fn(Box<Node<'a>>, Box<Node<'a>>) -> NodeType<'a>),
                    just(Token::GreaterEqual)
                        .to(NodeType::GreaterEqual
                            as fn(Box<Node<'a>>, Box<Node<'a>>) -> NodeType<'a>),
                    just(Token::LesserEqual)
                        .to(NodeType::LesserEqual
                            as fn(Box<Node<'a>>, Box<Node<'a>>) -> NodeType<'a>),
                    just(Token::Greater)
                        .to(NodeType::Greater as fn(Box<Node<'a>>, Box<Node<'a>>) -> NodeType<'a>),
                    just(Token::Lesser)
                        .to(NodeType::Lesser as fn(Box<Node<'a>>, Box<Node<'a>>) -> NodeType<'a>),
                ))
                .then(assign.clone())
                .repeated(),
                |lhs: Node, (op, rhs): (_, Node)| {
                    let span = merge_span(&lhs.span, &rhs.span);
                    let typ = op(lhs.into(), rhs.into());
                    Node::new(typ, span)
                },
            );

            let r#if = just(Token::If)
                .ignore_then(expr)
                .then_ignore(just(Token::LCurly).rewind())
                .then(atom)
                .map_with_span(|(cond, scope): (Node, Node), span: SimpleSpan| {
                    if let NodeType::Scope(_) = scope.typ {
                        Node::new(
                            NodeType::if_else(cond.into(), scope.into(), None),
                            span.into_range(),
                        )
                    } else {
                        unreachable!();
                    }
                });

            choice((logic, r#if))
>>>>>>> ab9d71a8
        });

        choice((expr, Self::syntax_err())).boxed()
    }

    pub fn parser<I>() -> Boxed<'a, 'a, I, Node<'a>, extra::Err<MorphError<'a>>>
    where
        I: ValueInput<'a, Token = Token<'a>, Span = SimpleSpan>,
    {
        let scope = recursive(|scope| {
            just(Token::NL)
                .repeated()
                .ignore_then(
                    Self::expression(scope)
                        .then_ignore(choice((
                            just(Token::NL).repeated().at_least(1),
                            just(Token::RCurly).to(()).rewind(),
                            end(),
                        )))
                        .map_err(|mut err: MorphError| {
                            set_err_type!(err, ErrorType::UndefinedSyntax)
                        })
                        .recover_with(via_parser(
                            none_of([Token::NL, Token::RCurly])
                                .repeated()
                                .at_least(1)
                                .map_with_span(|_, span| Node::err(span)),
                        )),
                )
                .repeated()
                .collect::<Vec<_>>()
                .map_with_span(|x, span| Node::new(NodeType::Scope(x), span))
        });

        let empty = just(Token::NL)
            .repeated()
            .then(end())
            .map(|(_, _)| Node::new(NodeType::Scope(vec![]), 0..0));

        empty.or(scope).boxed()
    }
}

#[cfg(test)]
mod test {
    use rust_decimal::Decimal;

    use crate::{error::*, morph::test_utils::*, types::*};

    fn u(name: &str) -> Node {
        Node::new(NodeType::Unit(name), 0..0)
    }

    fn d(name: &str) -> Node {
        Node::new(NodeType::Def(name), 0..0)
    }

    fn n<I: Into<Decimal>>(val: I) -> Node<'static> {
        Node::new(NodeType::Num(val.into()), 0..0)
    }

    fn unry_sub(n: Node) -> Node {
        Node::new(NodeType::UnrySub(n.into()), 0..0)
    }

    fn unry_not(n: Node) -> Node {
        Node::new(NodeType::UnryNot(n.into()), 0..0)
    }

    #[test]
    fn basic_expr() {
        eq!(node_types(""), bod!());
        eq!(node_types(";;\n;\n\n"), bod!());
        eq!(node_types("def m \n m * s"), bod!(d("m"), u("m") * u("s")));
        eq!(
            node_types("a + b * c + d"),
            bod!(u("a") + u("b") * u("c") + u("d"))
        );
        eq!(
            node_types("a * (b + c) * d"),
            bod!(u("a") * (u("b") + u("c")) * u("d"))
        );
    }

    #[test]
    fn def() {
        eq!(node_types("def m"), bod!(d("m")));
        assert!(!parse("def \n").1.is_empty());
        assert!(!parse("def 2").1.is_empty());
        assert!(cmp_expected(
            parse("def ; meter").1.swap_remove(0).into_reason(),
            &[Token::UNIT]
        ));
    }

    #[test]
    fn binop() {
        eq!(node_types("m / s"), bod!(u("m") / u("s")));
        eq!(node_types("m * s"), bod!(u("m") * u("s")));
        eq!(node_types("m - s"), bod!(u("m") - u("s")));
        eq!(node_types("m + s"), bod!(u("m") + u("s")));
    }

    #[test]
    fn assign() {
        let mut a = u("a");
        a.assign(n(2) / n(3) + n(2));
        eq!(node_types("a = 2 / 3 + 2"), bod!(a));

        let mut b = u("b");
        b += u("m") + n(3) * n(2);
        eq!(node_types("b += m + 3 * 2"), bod!(b));

        let mut c = u("c");
        c *= u("m") / u("s");
        eq!(node_types("c *= m / s"), bod!(c));

        let mut d = u("d");
        d /= n(0);
        eq!(node_types("d /= 0"), bod!(d));
    }

    #[test]
    fn unary_op() {
        eq!(node_types("2 meter"), bod!(n(2) * u("meter")));
        eq!(node_types("345meter"), bod!(n(345) * u("meter")));
        eq!(node_types("- meter"), bod!(unry_sub(u("meter"))));
        eq!(
            node_types("- meter * -s"),
            bod!((unry_sub(u("meter"))) * (unry_sub(u("s"))))
        );
        eq!(node_types("!0"), bod!(unry_not(n(0))));
        assert!(!parse("+ meter").1.is_empty());
    }

    #[test]
    fn syntax_err() {
        assert!(!parse("def me$ter").1.is_empty());
    }

    #[test]
    fn error_recover() {
        eq!(parse("def ; meter; +second; dir; --m").1.len(), 2)
    }

    #[test]
    fn error_type() {
        eq!(parse("$").1[0].typ, ErrorType::CouldNotLex);
        eq!(parse("+ meter").1[0].typ, ErrorType::UndefinedSyntax);
    }
}<|MERGE_RESOLUTION|>--- conflicted
+++ resolved
@@ -4,10 +4,6 @@
 use crate::types::*;
 
 use chumsky::{input::ValueInput, prelude::*, primitive};
-<<<<<<< HEAD
-// use rust_decimal_macros::dec;
-=======
->>>>>>> ab9d71a8
 
 macro_rules! merge_expected {
     ($err: ident ::<$I: ty>, $exp_tok: expr) => {{
@@ -109,19 +105,11 @@
             ))
             .map_with_span(|op, span| (op, span))
             .repeated()
-<<<<<<< HEAD
             .foldr(pow, |(op, span), val| {
                 let typ = op(val.into());
                 Node::new(typ, span)
             })
             .boxed();
-=======
-            .foldr(pow.clone(), |(op, span), val| {
-                    let typ = op(val.into());
-                    Node::new(typ, span)
-                })
-            ;
->>>>>>> ab9d71a8
 
             let product = unary.clone().foldl(
                 choice((
@@ -164,54 +152,7 @@
                 },
             );
 
-<<<<<<< HEAD
             choice((assign, sum))
-=======
-            let assign = choice((assign, sum));
-
-            let logic = assign.clone().foldl(
-                choice((
-                    just(Token::Equal)
-                        .to(NodeType::Equal as fn(Box<Node<'a>>, Box<Node<'a>>) -> NodeType<'a>),
-                    just(Token::NeEqual)
-                        .to(NodeType::NeEqual as fn(Box<Node<'a>>, Box<Node<'a>>) -> NodeType<'a>),
-                    just(Token::GreaterEqual)
-                        .to(NodeType::GreaterEqual
-                            as fn(Box<Node<'a>>, Box<Node<'a>>) -> NodeType<'a>),
-                    just(Token::LesserEqual)
-                        .to(NodeType::LesserEqual
-                            as fn(Box<Node<'a>>, Box<Node<'a>>) -> NodeType<'a>),
-                    just(Token::Greater)
-                        .to(NodeType::Greater as fn(Box<Node<'a>>, Box<Node<'a>>) -> NodeType<'a>),
-                    just(Token::Lesser)
-                        .to(NodeType::Lesser as fn(Box<Node<'a>>, Box<Node<'a>>) -> NodeType<'a>),
-                ))
-                .then(assign.clone())
-                .repeated(),
-                |lhs: Node, (op, rhs): (_, Node)| {
-                    let span = merge_span(&lhs.span, &rhs.span);
-                    let typ = op(lhs.into(), rhs.into());
-                    Node::new(typ, span)
-                },
-            );
-
-            let r#if = just(Token::If)
-                .ignore_then(expr)
-                .then_ignore(just(Token::LCurly).rewind())
-                .then(atom)
-                .map_with_span(|(cond, scope): (Node, Node), span: SimpleSpan| {
-                    if let NodeType::Scope(_) = scope.typ {
-                        Node::new(
-                            NodeType::if_else(cond.into(), scope.into(), None),
-                            span.into_range(),
-                        )
-                    } else {
-                        unreachable!();
-                    }
-                });
-
-            choice((logic, r#if))
->>>>>>> ab9d71a8
         });
 
         choice((expr, Self::syntax_err())).boxed()
